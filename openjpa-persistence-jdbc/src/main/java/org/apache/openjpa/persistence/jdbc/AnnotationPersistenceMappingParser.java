--- conflicted
+++ resolved
@@ -1581,13 +1581,9 @@
             }
             if (xmlRootElementClass != null
                 && StringUtils.isEmpty(pcols[i].columnDefinition())
-                && AccessController.doPrivileged(J2DoPrivHelper
+                && (AccessController.doPrivileged(J2DoPrivHelper
                     .isAnnotationPresentAction(fm.getDeclaredType(),
-<<<<<<< HEAD
                         (Class<? extends Annotation>) xmlRootElementClass))).booleanValue()) {
-=======
-                        xmlRootElementClass)).booleanValue()) {
->>>>>>> fac15cf5
                 DBDictionary dict = ((MappingRepository) getRepository())
                     .getDBDictionary();
                 if (dict.supportsXMLColumn)
